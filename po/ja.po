--- conflicted
+++ resolved
@@ -10,13 +10,8 @@
 msgstr ""
 "Project-Id-Version: zrythm 0.2.003\n"
 "Report-Msgid-Bugs-To: https://redmine.zrythm.org/projects/zrythm/issues/new\n"
-<<<<<<< HEAD
 "POT-Creation-Date: 2021-06-27 01:49+0100\n"
-"PO-Revision-Date: 2021-06-04 09:16+0000\n"
-=======
-"POT-Creation-Date: 2021-06-24 20:05+0100\n"
 "PO-Revision-Date: 2021-06-28 01:35+0000\n"
->>>>>>> ef664944
 "Last-Translator: Alexandros Theodotou <alex@zrythm.org>\n"
 "Language-Team: Japanese <https://hosted.weblate.org/projects/zrythm/zrythm/"
 "ja/>\n"
@@ -4916,12 +4911,8 @@
 msgid "Follow playhead (timeline)"
 msgstr ""
 
-<<<<<<< HEAD
 #: build/data/org.zrythm.Zrythm.gschema.xml:485
-=======
-#: build/data/org.zrythm.Zrythm.gschema.xml:484
 #, fuzzy
->>>>>>> ef664944
 msgid ""
 "Whether to follow the playhead. When this is on, the visible area will stay "
 "centered on the playhead (timeline)."
@@ -4931,12 +4922,8 @@
 msgid "Playhead scroll edges (editor)"
 msgstr ""
 
-<<<<<<< HEAD
 #: build/data/org.zrythm.Zrythm.gschema.xml:490
-=======
-#: build/data/org.zrythm.Zrythm.gschema.xml:489
 #, fuzzy
->>>>>>> ef664944
 msgid "Whether to scroll when the playhead reaches the visible edge (editor)."
 msgstr "プレイヘッドが可視エッジ（エディタ）に達したときにスクロールするかどうか。"
 
@@ -4944,12 +4931,8 @@
 msgid "Follow playhead (editor)"
 msgstr ""
 
-<<<<<<< HEAD
 #: build/data/org.zrythm.Zrythm.gschema.xml:495
-=======
-#: build/data/org.zrythm.Zrythm.gschema.xml:494
 #, fuzzy
->>>>>>> ef664944
 msgid ""
 "Whether to follow the playhead. When this is on, the visible area will stay "
 "centered on the playhead (editor)."
