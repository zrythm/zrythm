--- conflicted
+++ resolved
@@ -4,47 +4,17 @@
 # This file is distributed under the same license as the Zrythm package.
 # FIRST AUTHOR <EMAIL@ADDRESS>, 2019.
 #
-# #-#-#-#-#  chords-and-scales.po (Zrythm 0.5)  #-#-#-#-#
-# #-#-#-#-#  configuration.po (Zrythm 0.4)  #-#-#-#-#
-# #-#-#-#-#  connections.po (Zrythm 0.8)  #-#-#-#-#
 # Copyright (C) 2019-2020 Alexandros Theodotou
 # FIRST AUTHOR <EMAIL@ADDRESS>, 2020.
 # yu zhang <zhangyu201510@gmail.com>, 2020.
 # Alexandros Theodotou <alex@zrythm.org>, 2020.
-# #-#-#-#-#  contributing.po (Zrythm 0.4)  #-#-#-#-#
-# #-#-#-#-#  credits.po (Zrythm 0.6)  #-#-#-#-#
-# #-#-#-#-#  editing.po (Zrythm 0.4)  #-#-#-#-#
-# #-#-#-#-#  exporting.po (Zrythm 0.5)  #-#-#-#-#
-# #-#-#-#-#  getting-started.po (Zrythm 0.4)  #-#-#-#-#
-# Weblate Admin <weblate.admin@zrythm.org>, 2019.
-# #-#-#-#-#  glossary.po (Zrythm 1.0.0-alpha.0)  #-#-#-#-#
 # Copyright (C) 2019-2020 The Zrythm contributors
-# #-#-#-#-#  index.po (Zrythm 0.4)  #-#-#-#-#
-# #-#-#-#-#  invoking-from-command-line.po (Zrythm 1.0.0-alpha.0)  #-#-#-#-#
-# #-#-#-#-#  mixing.po (Zrythm 0.4)  #-#-#-#-#
-# #-#-#-#-#  modulators.po (Zrythm 0.5)  #-#-#-#-#
-# #-#-#-#-#  playback-and-recording.po (Zrythm 0.5)  #-#-#-#-#
-# #-#-#-#-#  plugins-files.po (Zrythm 0.5)  #-#-#-#-#
-# #-#-#-#-#  projects.po (Zrythm 0.4)  #-#-#-#-#
-# #-#-#-#-#  routing.po (Zrythm 0.8)  #-#-#-#-#
-# #-#-#-#-#  scripting.po (Zrythm 0.8)  #-#-#-#-#
-# #-#-#-#-#  theming.po (Zrythm 0.8)  #-#-#-#-#
-# #-#-#-#-#  tracks.po (Zrythm 0.5)  #-#-#-#-#
-# #-#-#-#-#  user-media.po (Zrythm 0.8)  #-#-#-#-#
-# #-#-#-#-#  zrythm-interface.po (Zrythm 0.4)  #-#-#-#-#
-# #-#-#-#-#  zrythm-manual.po (Zrythm 1.0.0-alpha.7)  #-#-#-#-#
-# #-#-#-#-#  zrythm-manual.po (PROJECT VERSION)  #-#-#-#-#
 msgid ""
 msgstr ""
 "Project-Id-Version: PROJECT VERSION\n"
 "Report-Msgid-Bugs-To: EMAIL@ADDRESS\n"
-<<<<<<< HEAD
 "POT-Creation-Date: 2021-06-27 01:51+0100\n"
-"PO-Revision-Date: 2021-06-04 04:32+0000\n"
-=======
-"POT-Creation-Date: 2021-06-24 19:33+0100\n"
 "PO-Revision-Date: 2021-06-26 01:33+0000\n"
->>>>>>> ef664944
 "Last-Translator: Eric <spice2wolf@gmail.com>\n"
 "Language-Team: Chinese (Simplified) <https://hosted.weblate.org/projects/"
 "zrythm/user-manual/zh_Hans/>\n"
